--- conflicted
+++ resolved
@@ -226,11 +226,11 @@
 				encoding: 'utf8',
 			});
 
-<<<<<<< HEAD
 			// Copy session data if requested
 			if (copySessionData) {
 				this.copyClaudeSessionData(this.rootPath, resolvedPath);
-=======
+      }
+
 			// Store the parent branch in worktree config
 			try {
 				setWorktreeParentBranch(resolvedPath, baseBranch);
@@ -239,7 +239,6 @@
 					'Warning: Failed to set parent branch in worktree config:',
 					error,
 				);
->>>>>>> b491e3b7
 			}
 
 			return {success: true};
