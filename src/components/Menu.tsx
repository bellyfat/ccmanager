import React, {useState, useEffect} from 'react';
import {Box, Text, useInput} from 'ink';
import SelectInput from 'ink-select-input';
import {Worktree, Session} from '../types/index.js';
import {WorktreeService} from '../services/worktreeService.js';
import {SessionManager} from '../services/sessionManager.js';
import {
	STATUS_ICONS,
	STATUS_LABELS,
	MENU_ICONS,
} from '../constants/statusIcons.js';
import {useGitStatus} from '../hooks/useGitStatus.js';
import {
	prepareWorktreeItems,
	calculateColumnPositions,
	assembleWorktreeLabel,
} from '../utils/worktreeUtils.js';

interface MenuProps {
	sessionManager: SessionManager;
	onSelectWorktree: (worktree: Worktree) => void;
}

interface MenuItem {
	label: string;
	value: string;
	worktree?: Worktree;
}

const Menu: React.FC<MenuProps> = ({sessionManager, onSelectWorktree}) => {
	const [baseWorktrees, setBaseWorktrees] = useState<Worktree[]>([]);
	const [defaultBranch, setDefaultBranch] = useState<string | null>(null);
	const worktrees = useGitStatus(baseWorktrees, defaultBranch);
	const [sessions, setSessions] = useState<Session[]>([]);
	const [items, setItems] = useState<MenuItem[]>([]);

	useEffect(() => {
		// Load worktrees
		const worktreeService = new WorktreeService();
		const loadedWorktrees = worktreeService.getWorktrees();
		setBaseWorktrees(loadedWorktrees);
		setDefaultBranch(worktreeService.getDefaultBranch());

		// Update sessions
		const updateSessions = () => {
			const allSessions = sessionManager.getAllSessions();
			setSessions(allSessions);

			// Update worktree session status
			loadedWorktrees.forEach(wt => {
				wt.hasSession = allSessions.some(s => s.worktreePath === wt.path);
			});
		};

		updateSessions();

		// Listen for session changes
		const handleSessionChange = () => updateSessions();
		sessionManager.on('sessionCreated', handleSessionChange);
		sessionManager.on('sessionDestroyed', handleSessionChange);
		sessionManager.on('sessionStateChanged', handleSessionChange);

		return () => {
			sessionManager.off('sessionCreated', handleSessionChange);
			sessionManager.off('sessionDestroyed', handleSessionChange);
			sessionManager.off('sessionStateChanged', handleSessionChange);
		};
	}, [sessionManager]);

	useEffect(() => {
<<<<<<< HEAD
		// Prepare worktree items and calculate layout
		const items = prepareWorktreeItems(worktrees, sessions);
		const columnPositions = calculateColumnPositions(items);
=======
		// Build menu items
		const menuItems: MenuItem[] = worktrees.map((wt, index) => {
			const session = sessions.find(s => s.worktreePath === wt.path);
			let status = '';

			if (session) {
				status = ` [${getStatusDisplay(session.state)}]`;
			}
>>>>>>> d6b8b984

		// Build menu items with proper alignment
		const menuItems: MenuItem[] = items.map(item => {
			const label = assembleWorktreeLabel(item, columnPositions);

			// Only show numbers for first 10 worktrees (0-9)
			const numberPrefix = index < 10 ? `${index} ❯ ` : '❯ ';

			return {
<<<<<<< HEAD
				label,
				value: item.worktree.path,
				worktree: item.worktree,
=======
				label: `${numberPrefix}${branchName}${isMain}${status}`,
				value: wt.path,
				worktree: wt,
>>>>>>> d6b8b984
			};
		});

		// Add menu options
		menuItems.push({
			label: '─────────────',
			value: 'separator',
		});
		menuItems.push({
			label: `N ${MENU_ICONS.NEW_WORKTREE} New Worktree`,
			value: 'new-worktree',
		});
		menuItems.push({
			label: `M ${MENU_ICONS.MERGE_WORKTREE} Merge Worktree`,
			value: 'merge-worktree',
		});
		menuItems.push({
			label: `D ${MENU_ICONS.DELETE_WORKTREE} Delete Worktree`,
			value: 'delete-worktree',
		});
		menuItems.push({
			label: `C ${MENU_ICONS.CONFIGURE_SHORTCUTS} Configuration`,
			value: 'configuration',
		});
		menuItems.push({
			label: `Q ${MENU_ICONS.EXIT} Exit`,
			value: 'exit',
		});
		setItems(menuItems);
	}, [worktrees, sessions, defaultBranch]);

	// Handle hotkeys
	useInput((input, _key) => {
		const keyPressed = input.toLowerCase();

		// Handle number keys 0-9 for worktree selection (first 10 only)
		if (/^[0-9]$/.test(keyPressed)) {
			const index = parseInt(keyPressed);
			if (index < Math.min(10, worktrees.length) && worktrees[index]) {
				onSelectWorktree(worktrees[index]);
			}
			return;
		}

		switch (keyPressed) {
			case 'n':
				// Trigger new worktree action
				onSelectWorktree({
					path: '',
					branch: '',
					isMainWorktree: false,
					hasSession: false,
				});
				break;
			case 'm':
				// Trigger merge worktree action
				onSelectWorktree({
					path: 'MERGE_WORKTREE',
					branch: '',
					isMainWorktree: false,
					hasSession: false,
				});
				break;
			case 'd':
				// Trigger delete worktree action
				onSelectWorktree({
					path: 'DELETE_WORKTREE',
					branch: '',
					isMainWorktree: false,
					hasSession: false,
				});
				break;
			case 'c':
				// Trigger configuration action
				onSelectWorktree({
					path: 'CONFIGURATION',
					branch: '',
					isMainWorktree: false,
					hasSession: false,
				});
				break;
			case 'q':
			case 'x':
				// Trigger exit action
				onSelectWorktree({
					path: 'EXIT_APPLICATION',
					branch: '',
					isMainWorktree: false,
					hasSession: false,
				});
				break;
		}
	});

	const handleSelect = (item: MenuItem) => {
		if (item.value === 'separator') {
			// Do nothing for separator
		} else if (item.value === 'new-worktree') {
			// Handle in parent component
			onSelectWorktree({
				path: '',
				branch: '',
				isMainWorktree: false,
				hasSession: false,
			});
		} else if (item.value === 'merge-worktree') {
			// Handle in parent component - use special marker
			onSelectWorktree({
				path: 'MERGE_WORKTREE',
				branch: '',
				isMainWorktree: false,
				hasSession: false,
			});
		} else if (item.value === 'delete-worktree') {
			// Handle in parent component - use special marker
			onSelectWorktree({
				path: 'DELETE_WORKTREE',
				branch: '',
				isMainWorktree: false,
				hasSession: false,
			});
		} else if (item.value === 'configuration') {
			// Handle in parent component - use special marker
			onSelectWorktree({
				path: 'CONFIGURATION',
				branch: '',
				isMainWorktree: false,
				hasSession: false,
			});
		} else if (item.value === 'exit') {
			// Handle in parent component - use special marker
			onSelectWorktree({
				path: 'EXIT_APPLICATION',
				branch: '',
				isMainWorktree: false,
				hasSession: false,
			});
		} else if (item.worktree) {
			onSelectWorktree(item.worktree);
		}
	};

	return (
		<Box flexDirection="column">
			<Box marginBottom={1}>
				<Text bold color="green">
					CCManager - Claude Code Worktree Manager
				</Text>
			</Box>

			<Box marginBottom={1}>
				<Text dimColor>
					Select a worktree to start or resume a Claude Code session:
				</Text>
			</Box>

			<SelectInput items={items} onSelect={handleSelect} isFocused={true} />

			<Box marginTop={1} flexDirection="column">
				<Text dimColor>
					Status: {STATUS_ICONS.BUSY} {STATUS_LABELS.BUSY}{' '}
					{STATUS_ICONS.WAITING} {STATUS_LABELS.WAITING} {STATUS_ICONS.IDLE}{' '}
					{STATUS_LABELS.IDLE}
				</Text>
				<Text dimColor>
					Controls: ↑↓ Navigate Enter Select | Hotkeys: 0-9 Quick Select (first
					10) N-New M-Merge D-Delete C-Config Q-Quit
				</Text>
			</Box>
		</Box>
	);
};

export default Menu;<|MERGE_RESOLUTION|>--- conflicted
+++ resolved
@@ -68,38 +68,21 @@
 	}, [sessionManager]);
 
 	useEffect(() => {
-<<<<<<< HEAD
 		// Prepare worktree items and calculate layout
 		const items = prepareWorktreeItems(worktrees, sessions);
 		const columnPositions = calculateColumnPositions(items);
-=======
-		// Build menu items
-		const menuItems: MenuItem[] = worktrees.map((wt, index) => {
-			const session = sessions.find(s => s.worktreePath === wt.path);
-			let status = '';
-
-			if (session) {
-				status = ` [${getStatusDisplay(session.state)}]`;
-			}
->>>>>>> d6b8b984
 
 		// Build menu items with proper alignment
-		const menuItems: MenuItem[] = items.map(item => {
+		const menuItems: MenuItem[] = items.map((item, index) => {
 			const label = assembleWorktreeLabel(item, columnPositions);
 
 			// Only show numbers for first 10 worktrees (0-9)
 			const numberPrefix = index < 10 ? `${index} ❯ ` : '❯ ';
 
 			return {
-<<<<<<< HEAD
-				label,
+				label: numberPrefix + label,
 				value: item.worktree.path,
 				worktree: item.worktree,
-=======
-				label: `${numberPrefix}${branchName}${isMain}${status}`,
-				value: wt.path,
-				worktree: wt,
->>>>>>> d6b8b984
 			};
 		});
 
